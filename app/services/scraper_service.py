<<<<<<< HEAD
import asyncio
from typing import List, Optional, Dict, Any
from bs4 import BeautifulSoup
from datetime import datetime
from contextlib import contextmanager

from app.config.app_config import AppConfig
from app.model.db.movie_model import Movie, Chart, ChartEntry, ChartType
from app.services.base_service import BaseService
from app.utils.download_client import DownloadStatus
=======
from typing import Optional, List
from contextlib import contextmanager
from sqlalchemy.orm import joinedload, Session
from sqlalchemy.exc import IntegrityError
from app.model.db.movie_model import Movie, Chart, ChartEntry, ChartType
>>>>>>> 452a354e
from app.utils.http_util import HttpUtil
from app.utils.page_parser_util import PageParserUtil
from app.utils.parser.parser_factory import ParserFactory
from app.config.log_config import info
from app.config.app_config import AppConfig


class ScraperService:
<<<<<<< HEAD
    """电影数据爬取服务

    负责从网页抓取电影信息、处理榜单数据等核心功能。
    实现了缓存机制以提升性能。
    """

    # 缓存配置
    CACHE_CONFIG = {
        'movie': ('movie:', 24 * 3600),  # 24小时
        'actor': ('actor:', 24 * 3600),
        'director': ('director:', 24 * 3600),
        'series': ('series:', 24 * 3600),
        'studio': ('studio:', 24 * 3600),
        'genre': ('genre:', 24 * 3600),
        'label': ('label:', 24 * 3600)
=======
    """电影数据抓取服务"""

    # 缓存配置
    CACHE_CONFIG = {
        'movie': ('movie:', 86400),
        'actor': ('actor:', 86400),
        'director': ('director:', 86400),
        'series': ('series:', 86400),
        'studio': ('studio:', 86400),
        'genre': ('genre:', 86400),
        'label': ('label:', 86400)
>>>>>>> 452a354e
    }

    def __init__(self):
        """初始化配置与服务"""
        self._initialize_config()
        self._initialize_services()
        self._initialize_utils()

    def _initialize_config(self):
        """初始化配置"""
        self.config = AppConfig().get_web_scraper_config()
        self.base_url = self.config.get('javdb_url', "https://javdb.com")
<<<<<<< HEAD

    def _initialize_services(self):
        """初始化所需服务"""
        from app.services import (
            MovieService, ActorService, StudioService, DirectorService,
            GenreService, MagnetService, SeriesService, LabelService,
            ChartService, ChartTypeService, ChartEntryService,
            DownloadService, CacheService,EverythingService,
            JellyfinService
        )

        services = {
            'movie': MovieService,
            'actor': ActorService,
            'studio': StudioService,
            'director': DirectorService,
            'genre': GenreService,
            'magnet': MagnetService,
            'series': SeriesService,
            'label': LabelService,
            'chart': ChartService,
            'chart_type': ChartTypeService,
            'chart_entry': ChartEntryService,
            'download': DownloadService,
            'cache': CacheService,
            'everything': EverythingService,
            'jellyfin': JellyfinService
        }

        for name, service_class in services.items():
            setattr(self, f'{name}_service', service_class())

    def _initialize_utils(self):
        """初始化工具类"""
        self.http_util = HttpUtil()
        self.page_parser = PageParserUtil()
        self.parser = ParserFactory.get_parser()

    def process_charts(self):
        """处理所有榜单数据"""
        info("开始处理榜单数据")
        chart_list = self.chart_service.parse_local_chartlist()

        for chart in chart_list:
            self._process_chart(chart)

        info("榜单处理完成")

    def _process_chart(self, chart: Chart):
        """处理单个榜单及其条目"""
        info(f"处理榜单: {chart.name}")
        # 处理榜单条目
        for entry in chart.entries:
            # 处理榜单类型,每次都要重新获取，处理（第一次会插入）
            chart = self._process_chart_type(chart)

            entry.chart = chart
            try:
                self._process_chart_entry(entry)
            except Exception as e:
                error(f"处理榜单条目失败: {str(e)}")
                continue

    def _process_chart_type(self, chart: Chart) -> Chart:
        """处理榜单类型"""
        chart_from_db = self.chart_service.get_by_name(chart.name)
        if chart_from_db:
            chart.id = chart_from_db.id

        default_type = self.chart_type_service.get_current_chart_type()
        type_from_db = self.chart_type_service.get_by_name(default_type.name)
        chart.chart_type = type_from_db or default_type

        return chart

    def _process_chart_entry(self, chart_entry: ChartEntry):
        """处理单个榜单条目

        Args:
            chart_entry: 榜单条目实体
        """
        try:
            # 解析电影信息
            movie = self._parse_movie(chart_entry.serial_number)
            if not movie:
                error(f"获取电影信息失败: {chart_entry.serial_number}")
                return

            # 处理关联实体
            self._process_related_entities(movie)

            # 处理下载状态
            movie.download_status = self._process_movie_download(movie)

            # 更新榜单条目
            chart_entry.movie = movie
            result = self.chart_entry_service.create(chart_entry)

            info(f"榜单条目处理成功: {chart_entry.serial_number}")

        except Exception as e:
            error(f"处理榜单条目失败 {chart_entry.serial_number}: {str(e)}")
            raise

    def _parse_movie(self, serial_number: str) -> Optional[Movie]:
        """解析电影信息

        Args:
            serial_number: 电影番号

        Returns:
            解析后的电影实体
        """
        # 获取页面URL
        url = self._get_movie_page_url(serial_number)
        if not url:
            error(f"获取电影页面URL失败: {serial_number}")
            return None

        # 解析电影信息
        soup = self.http_util.request(url=url, proxy_enable=self.config['proxy_enable'])
        if not soup:
            return None

        movie = self.parser.parse_movie_details_page(soup)

        # 检查缓存
        cache_key = f"movie:{serial_number}"
        cached_movie = self.cache_service.get(cache_key)
        if cached_movie:
            movie.id = Movie.from_dict(cached_movie).id
        else:
            # 处理数据库已有记录
            movie_from_db = self.movie_service.get_movie_from_db_by_serial_number(serial_number)
            if movie_from_db:
                movie.id = movie_from_db.id
                # 更新缓存
                self.cache_service.set(cache_key, movie.to_dict(), self.CACHE_CONFIG['movie'][1])
        return movie

    def _get_movie_page_url(self, serial_number: str) -> Optional[str]:
        """获取电影页面URL"""
        # 搜索获取URL
        search_url = f'{self.base_url}/search?q={serial_number}&f=all'
        soup = self.http_util.request(url=search_url, proxy_enable=self.config["proxy_enable"])

        if not soup:
=======
        self._initialize_services()
        self.http_util = HttpUtil()
        self.parser = ParserFactory.get_parser()

    def _initialize_services(self):
        """初始化所需服务"""
        # 导入所需服务
        from app.services import (
            MovieService, ActorService, StudioService, DirectorService,
            GenreService, SeriesService, LabelService, ChartService,
            ChartTypeService, ChartEntryService, CacheService
        )

        self.services = {
            'movie': MovieService(),
            'actor': ActorService(),
            'studio': StudioService(),
            'director': DirectorService(),
            'genre': GenreService(),
            'series': SeriesService(),
            'label': LabelService(),
            'chart': ChartService(),
            'chart_type': ChartTypeService(),
            'chart_entry': ChartEntryService(),
            'cache': CacheService()
        }

    def process_charts(self):
        """处理所有榜单数据"""
        info("开始处理榜单")

        # 获取所有榜单数据
        chart_list = self.services['chart'].parse_local_chartlist()
        if not chart_list:
            info("没有找到榜单数据")
            return

        # 获取或创建榜单类型
        chart_type = self.services['chart_type'].get_current_chart_type()
        if not chart_type:
            info("无法获取榜单类型")
            return

        # 使用事务处理每个榜单
        for chart in chart_list:
            self._process_single_chart(chart, chart_type)

    def _process_single_chart(self, chart: Chart, chart_type: ChartType):
        """处理单个榜单"""
        info(f"处理榜单: {chart.name}")

        # 关联榜单类型
        chart.chart_type = chart_type

        # 获取或创建榜单
        db_chart = (self.services['chart'].get_by_name(chart.name) or
                    self.services['chart'].create(chart))

        # 处理榜单条目
        for entry in chart.entries:
            self._process_chart_entry(entry, db_chart)

    def _process_chart_entry(self, entry: ChartEntry, db_chart: Chart):
        """处理榜单条目"""
        info(f"处理榜单条目: {entry.serial_number}")

        # 获取电影信息
        movie = self._get_or_create_movie(entry.serial_number)
        if not movie:
            return

        # 关联榜单和电影
        entry.chart = db_chart
        entry.movie = movie

        # 更新或创建榜单条目
        existing_entry = self.services['chart_entry'].get_by_chart_and_movie(
            db_chart.id, movie.id)

        if existing_entry:
            existing_entry.rank = entry.rank
            self.services['chart_entry'].update(existing_entry)
        else:
            self.services['chart_entry'].create(entry)

    def _get_or_create_movie(self, serial_number: str) -> Optional[Movie]:
        """获取或创建电影信息"""
        # 检查缓存
        if movie := self._get_cached_movie(serial_number):
            return movie

        # 获取电影详情
        movie_info = self._fetch_movie_details(serial_number)
        if not movie_info:
            return None

        # 处理电影数据
        processed_movie = self._process_movie_data(movie_info)
        if processed_movie:
            self._cache_movie(processed_movie)

        return processed_movie

    def _fetch_movie_details(self, serial_number: str) -> Optional[Movie]:
        """从网页获取电影详情"""
        info(f"搜索电影: {serial_number}")

        # 搜索电影
        search_url = f'{self.base_url}/search?q={serial_number}&f=all'
        search_soup = self.http_util.request(url=search_url)
        if not search_soup:
>>>>>>> 452a354e
            return None

        # 解析搜索结果
        search_results = self.parser.parse_search_results(search_soup)
        if not search_results:
            return None

<<<<<<< HEAD
        return f'{self.base_url}{results[0].uri}'

    def _process_related_entities(self, movie: Movie):
        """处理电影相关实体"""
        entity_mappings = {
            'studio': (self.studio_service, 'studio', False),
            'actors': (self.actor_service, 'actor', True),
            'directors': (self.director_service, 'director', True),
            'series': (self.series_service, 'series', True),
            'genres': (self.genre_service, 'genre', True),
            'labels': (self.label_service, 'label', True)
        }

        for attr, (service, cache_type, is_list) in entity_mappings.items():
            if not hasattr(movie, attr):
                continue

            entities = getattr(movie, attr)
            if not entities:
                continue

            if is_list:
                processed = []
                for entity in entities:
                    processed_entity = self._process_entity(entity, service, cache_type)
            else:
                self._process_entity(entities, service, cache_type)

    def _process_entity(self, entity: Any, service: BaseService, cache_type: str) -> Any:
        """处理单个实体

        Args:
            entity: 实体对象
            service: 实体对应的服务
            cache_type: 缓存类型

        Returns:
            处理后的实体
        """
        if not entity or not entity.name:
            info(f"实体无效: {entity}")
            return None

        # 检查缓存
        cache_key = f"{self.CACHE_CONFIG[cache_type][0]}{entity.name}"
        cached = self.cache_service.get(cache_key)
        if cached:
            # 使用类型(type)来调用classmethod
            entity.id =  type(entity).from_dict(cached).id
        else:
            # 查询数据库
            db_entity = service.get_by_name(entity.name)
            if db_entity:
                self.cache_service.set(cache_key, entity.to_dict(), self.CACHE_CONFIG[cache_type][1])
                entity.id = db_entity.id

        return entity

    def _process_movie_download(self, movie: Movie) -> int:
        """处理电影下载状态"""

        if self.jellyfin_service.check_movie_exists(title=movie.serial_number):
            return DownloadStatus.IN_LIBRARY.value
        elif self.everything_service.local_exists_movie(movie.serial_number):
            return DownloadStatus.COMPLETED.value

        if not movie.have_mg or not movie.magnets:
            return DownloadStatus.NO_SOURCE.value

        status = self.download_service.get_download_status(movie.serial_number)

        # 已完成状态直接返回
        if status in [DownloadStatus.COMPLETED.value, DownloadStatus.IN_LIBRARY.value]:
            return status

        # 添加下载任务
        magnet = movie.magnets[0]
        if self.download_service.add_download(f"magnet:?xt=urn:btih:{magnet.magnet_xt}"):
            return DownloadStatus.DOWNLOADING.value

        return DownloadStatus.DOWNLOAD_FAILED.value
=======
        # 获取详情页
        info(f"获取电影详情: {serial_number}")
        detail_url = f'{self.base_url}{search_results[0].uri}'
        detail_soup = self.http_util.request(url=detail_url)
        if not detail_soup:
            return None

        return self.parser.parse_movie_details_page(detail_soup)

    def _process_movie_data(self, movie: Movie) -> Optional[Movie]:
        """处理电影数据"""
        # 查询现有电影
        existing_movie = self.services['movie'].get_movie_from_db_by_serial_number(
            movie.serial_number,
            options=[
                joinedload(Movie.studio),
                joinedload(Movie.actors),
                joinedload(Movie.directors),
                joinedload(Movie.series),
                joinedload(Movie.genres),
                joinedload(Movie.labels)
            ]
        )

        if existing_movie:
            return self._update_movie(existing_movie, movie)
        else:
            return self._create_movie(movie)

    def _update_movie(self, existing_movie: Movie, new_movie: Movie) -> Movie:
        """更新电影信息"""
        # 更新基本字段
        for field in ['name', 'title', 'pic_cover', 'release_date', 'length',
                      'have_mg', 'have_file', 'have_hd', 'have_sub']:
            if value := getattr(new_movie, field, None):
                setattr(existing_movie, field, value)

        # 更新关联实体
        self._update_movie_relations(existing_movie, new_movie)

        return self.services['movie'].update(existing_movie)

    def _create_movie(self, movie: Movie) -> Optional[Movie]:
        """创建新电影"""
        # 处理关联实体
        self._process_movie_relations(movie)

        try:
            return self.services['movie'].create(movie)
        except IntegrityError:
            # 处理并发情况下可能出现的主键冲突
            return self.services['movie'].get_movie_from_db_by_serial_number(
                movie.serial_number)

    def _update_movie_relations(self, existing_movie: Movie, new_movie: Movie):
        """更新电影关联关系"""
        # 更新制作商
        if new_movie.studio:
            existing_movie.studio = (
                    self.services['studio'].get_by_name(new_movie.studio.name) or
                    self.services['studio'].create(new_movie.studio)
            )

        # 更新其他关联实体
        relations = {
            'actors': self.services['actor'],
            'directors': self.services['director'],
            'series': self.services['series'],
            'genres': self.services['genre'],
            'labels': self.services['label']
        }

        for rel_name, service in relations.items():
            if not (new_entities := getattr(new_movie, rel_name, [])):
                continue

            existing = getattr(existing_movie, rel_name)
            existing_names = {e.name for e in existing}

            for entity in new_entities:
                if entity.name not in existing_names:
                    db_entity = (
                            service.get_by_name(entity.name) or
                            service.create(entity)
                    )
                    existing.append(db_entity)

    def _process_movie_relations(self, movie: Movie):
        """处理新电影的关联关系"""
        # 处理制作商
        if movie.studio:
            movie.studio = (
                    self.services['studio'].get_by_name(movie.studio.name) or
                    self.services['studio'].create(movie.studio)
            )

        # 处理其他关联实体
        relations = {
            'actors': self.services['actor'],
            'directors': self.services['director'],
            'series': self.services['series'],
            'genres': self.services['genre'],
            'labels': self.services['label']
        }

        for rel_name, service in relations.items():
            if not (entities := getattr(movie, rel_name, [])):
                continue

            processed_entities = []
            for entity in entities:
                db_entity = (
                        service.get_by_name(entity.name) or
                        service.create(entity)
                )
                processed_entities.append(db_entity)

            setattr(movie, rel_name, processed_entities)

    def _get_cached_movie(self, serial_number: str) -> Optional[Movie]:
        """从缓存获取电影"""
        if cached := self.services['cache'].get(
                f"{self.CACHE_CONFIG['movie'][0]}{serial_number}"
        ):
            return Movie.from_dict(cached)
        return None

    def _cache_movie(self, movie: Movie):
        """缓存电影数据"""
        if not movie or not movie.serial_number:
            return

        self.services['cache'].set(
            f"{self.CACHE_CONFIG['movie'][0]}{movie.serial_number}",
            movie.to_dict(),
            self.CACHE_CONFIG['movie'][1]
        )
>>>>>>> 452a354e
<|MERGE_RESOLUTION|>--- conflicted
+++ resolved
@@ -1,46 +1,15 @@
-<<<<<<< HEAD
-import asyncio
-from typing import List, Optional, Dict, Any
-from bs4 import BeautifulSoup
-from datetime import datetime
-from contextlib import contextmanager
-
-from app.config.app_config import AppConfig
-from app.model.db.movie_model import Movie, Chart, ChartEntry, ChartType
-from app.services.base_service import BaseService
-from app.utils.download_client import DownloadStatus
-=======
 from typing import Optional, List
 from contextlib import contextmanager
 from sqlalchemy.orm import joinedload, Session
 from sqlalchemy.exc import IntegrityError
 from app.model.db.movie_model import Movie, Chart, ChartEntry, ChartType
->>>>>>> 452a354e
 from app.utils.http_util import HttpUtil
-from app.utils.page_parser_util import PageParserUtil
 from app.utils.parser.parser_factory import ParserFactory
 from app.config.log_config import info
 from app.config.app_config import AppConfig
 
 
 class ScraperService:
-<<<<<<< HEAD
-    """电影数据爬取服务
-
-    负责从网页抓取电影信息、处理榜单数据等核心功能。
-    实现了缓存机制以提升性能。
-    """
-
-    # 缓存配置
-    CACHE_CONFIG = {
-        'movie': ('movie:', 24 * 3600),  # 24小时
-        'actor': ('actor:', 24 * 3600),
-        'director': ('director:', 24 * 3600),
-        'series': ('series:', 24 * 3600),
-        'studio': ('studio:', 24 * 3600),
-        'genre': ('genre:', 24 * 3600),
-        'label': ('label:', 24 * 3600)
-=======
     """电影数据抓取服务"""
 
     # 缓存配置
@@ -52,168 +21,11 @@
         'studio': ('studio:', 86400),
         'genre': ('genre:', 86400),
         'label': ('label:', 86400)
->>>>>>> 452a354e
     }
 
     def __init__(self):
-        """初始化配置与服务"""
-        self._initialize_config()
-        self._initialize_services()
-        self._initialize_utils()
-
-    def _initialize_config(self):
-        """初始化配置"""
         self.config = AppConfig().get_web_scraper_config()
         self.base_url = self.config.get('javdb_url', "https://javdb.com")
-<<<<<<< HEAD
-
-    def _initialize_services(self):
-        """初始化所需服务"""
-        from app.services import (
-            MovieService, ActorService, StudioService, DirectorService,
-            GenreService, MagnetService, SeriesService, LabelService,
-            ChartService, ChartTypeService, ChartEntryService,
-            DownloadService, CacheService,EverythingService,
-            JellyfinService
-        )
-
-        services = {
-            'movie': MovieService,
-            'actor': ActorService,
-            'studio': StudioService,
-            'director': DirectorService,
-            'genre': GenreService,
-            'magnet': MagnetService,
-            'series': SeriesService,
-            'label': LabelService,
-            'chart': ChartService,
-            'chart_type': ChartTypeService,
-            'chart_entry': ChartEntryService,
-            'download': DownloadService,
-            'cache': CacheService,
-            'everything': EverythingService,
-            'jellyfin': JellyfinService
-        }
-
-        for name, service_class in services.items():
-            setattr(self, f'{name}_service', service_class())
-
-    def _initialize_utils(self):
-        """初始化工具类"""
-        self.http_util = HttpUtil()
-        self.page_parser = PageParserUtil()
-        self.parser = ParserFactory.get_parser()
-
-    def process_charts(self):
-        """处理所有榜单数据"""
-        info("开始处理榜单数据")
-        chart_list = self.chart_service.parse_local_chartlist()
-
-        for chart in chart_list:
-            self._process_chart(chart)
-
-        info("榜单处理完成")
-
-    def _process_chart(self, chart: Chart):
-        """处理单个榜单及其条目"""
-        info(f"处理榜单: {chart.name}")
-        # 处理榜单条目
-        for entry in chart.entries:
-            # 处理榜单类型,每次都要重新获取，处理（第一次会插入）
-            chart = self._process_chart_type(chart)
-
-            entry.chart = chart
-            try:
-                self._process_chart_entry(entry)
-            except Exception as e:
-                error(f"处理榜单条目失败: {str(e)}")
-                continue
-
-    def _process_chart_type(self, chart: Chart) -> Chart:
-        """处理榜单类型"""
-        chart_from_db = self.chart_service.get_by_name(chart.name)
-        if chart_from_db:
-            chart.id = chart_from_db.id
-
-        default_type = self.chart_type_service.get_current_chart_type()
-        type_from_db = self.chart_type_service.get_by_name(default_type.name)
-        chart.chart_type = type_from_db or default_type
-
-        return chart
-
-    def _process_chart_entry(self, chart_entry: ChartEntry):
-        """处理单个榜单条目
-
-        Args:
-            chart_entry: 榜单条目实体
-        """
-        try:
-            # 解析电影信息
-            movie = self._parse_movie(chart_entry.serial_number)
-            if not movie:
-                error(f"获取电影信息失败: {chart_entry.serial_number}")
-                return
-
-            # 处理关联实体
-            self._process_related_entities(movie)
-
-            # 处理下载状态
-            movie.download_status = self._process_movie_download(movie)
-
-            # 更新榜单条目
-            chart_entry.movie = movie
-            result = self.chart_entry_service.create(chart_entry)
-
-            info(f"榜单条目处理成功: {chart_entry.serial_number}")
-
-        except Exception as e:
-            error(f"处理榜单条目失败 {chart_entry.serial_number}: {str(e)}")
-            raise
-
-    def _parse_movie(self, serial_number: str) -> Optional[Movie]:
-        """解析电影信息
-
-        Args:
-            serial_number: 电影番号
-
-        Returns:
-            解析后的电影实体
-        """
-        # 获取页面URL
-        url = self._get_movie_page_url(serial_number)
-        if not url:
-            error(f"获取电影页面URL失败: {serial_number}")
-            return None
-
-        # 解析电影信息
-        soup = self.http_util.request(url=url, proxy_enable=self.config['proxy_enable'])
-        if not soup:
-            return None
-
-        movie = self.parser.parse_movie_details_page(soup)
-
-        # 检查缓存
-        cache_key = f"movie:{serial_number}"
-        cached_movie = self.cache_service.get(cache_key)
-        if cached_movie:
-            movie.id = Movie.from_dict(cached_movie).id
-        else:
-            # 处理数据库已有记录
-            movie_from_db = self.movie_service.get_movie_from_db_by_serial_number(serial_number)
-            if movie_from_db:
-                movie.id = movie_from_db.id
-                # 更新缓存
-                self.cache_service.set(cache_key, movie.to_dict(), self.CACHE_CONFIG['movie'][1])
-        return movie
-
-    def _get_movie_page_url(self, serial_number: str) -> Optional[str]:
-        """获取电影页面URL"""
-        # 搜索获取URL
-        search_url = f'{self.base_url}/search?q={serial_number}&f=all'
-        soup = self.http_util.request(url=search_url, proxy_enable=self.config["proxy_enable"])
-
-        if not soup:
-=======
         self._initialize_services()
         self.http_util = HttpUtil()
         self.parser = ParserFactory.get_parser()
@@ -325,7 +137,6 @@
         search_url = f'{self.base_url}/search?q={serial_number}&f=all'
         search_soup = self.http_util.request(url=search_url)
         if not search_soup:
->>>>>>> 452a354e
             return None
 
         # 解析搜索结果
@@ -333,89 +144,6 @@
         if not search_results:
             return None
 
-<<<<<<< HEAD
-        return f'{self.base_url}{results[0].uri}'
-
-    def _process_related_entities(self, movie: Movie):
-        """处理电影相关实体"""
-        entity_mappings = {
-            'studio': (self.studio_service, 'studio', False),
-            'actors': (self.actor_service, 'actor', True),
-            'directors': (self.director_service, 'director', True),
-            'series': (self.series_service, 'series', True),
-            'genres': (self.genre_service, 'genre', True),
-            'labels': (self.label_service, 'label', True)
-        }
-
-        for attr, (service, cache_type, is_list) in entity_mappings.items():
-            if not hasattr(movie, attr):
-                continue
-
-            entities = getattr(movie, attr)
-            if not entities:
-                continue
-
-            if is_list:
-                processed = []
-                for entity in entities:
-                    processed_entity = self._process_entity(entity, service, cache_type)
-            else:
-                self._process_entity(entities, service, cache_type)
-
-    def _process_entity(self, entity: Any, service: BaseService, cache_type: str) -> Any:
-        """处理单个实体
-
-        Args:
-            entity: 实体对象
-            service: 实体对应的服务
-            cache_type: 缓存类型
-
-        Returns:
-            处理后的实体
-        """
-        if not entity or not entity.name:
-            info(f"实体无效: {entity}")
-            return None
-
-        # 检查缓存
-        cache_key = f"{self.CACHE_CONFIG[cache_type][0]}{entity.name}"
-        cached = self.cache_service.get(cache_key)
-        if cached:
-            # 使用类型(type)来调用classmethod
-            entity.id =  type(entity).from_dict(cached).id
-        else:
-            # 查询数据库
-            db_entity = service.get_by_name(entity.name)
-            if db_entity:
-                self.cache_service.set(cache_key, entity.to_dict(), self.CACHE_CONFIG[cache_type][1])
-                entity.id = db_entity.id
-
-        return entity
-
-    def _process_movie_download(self, movie: Movie) -> int:
-        """处理电影下载状态"""
-
-        if self.jellyfin_service.check_movie_exists(title=movie.serial_number):
-            return DownloadStatus.IN_LIBRARY.value
-        elif self.everything_service.local_exists_movie(movie.serial_number):
-            return DownloadStatus.COMPLETED.value
-
-        if not movie.have_mg or not movie.magnets:
-            return DownloadStatus.NO_SOURCE.value
-
-        status = self.download_service.get_download_status(movie.serial_number)
-
-        # 已完成状态直接返回
-        if status in [DownloadStatus.COMPLETED.value, DownloadStatus.IN_LIBRARY.value]:
-            return status
-
-        # 添加下载任务
-        magnet = movie.magnets[0]
-        if self.download_service.add_download(f"magnet:?xt=urn:btih:{magnet.magnet_xt}"):
-            return DownloadStatus.DOWNLOADING.value
-
-        return DownloadStatus.DOWNLOAD_FAILED.value
-=======
         # 获取详情页
         info(f"获取电影详情: {serial_number}")
         detail_url = f'{self.base_url}{search_results[0].uri}'
@@ -552,5 +280,4 @@
             f"{self.CACHE_CONFIG['movie'][0]}{movie.serial_number}",
             movie.to_dict(),
             self.CACHE_CONFIG['movie'][1]
-        )
->>>>>>> 452a354e
+        )